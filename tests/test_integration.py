--- conflicted
+++ resolved
@@ -1,8 +1,5 @@
 import os
-<<<<<<< HEAD
-=======
 
->>>>>>> 1e0ee7f7
 import h5py
 import matplotlib.pyplot as plt
 import numpy as np
@@ -12,66 +9,50 @@
 
 directory = os.path.dirname(os.path.abspath(__file__))
 
-<<<<<<< HEAD
-=======
-    im_name = 'meso_2_15min_2-0_4-5_078.tif'
->>>>>>> 1e0ee7f7
 
 def test_mesolite():
-    im_name = "meso_2_15min_2-0_4-5_050.tif"
+    
+    directory = '/build/tests/'
+    
+    im_name = 'meso_2_15min_2-0_4-5_050.tif'
     filename = os.path.join(directory, im_name)
-
+    
     pks = FindPeaks(filename)
     xp, yp = pks.harvest_peaks(min_pix=30, min_rel_intens=0.05)
-
+    
     ny, nx = pks.im.shape
-
+    
     r = 0.2
     p = 2 * np.pi * r * 180 / 180
     h = 0.45
-
+    
     x, y = pks.scale_coordinates(xp, yp, p / nx, h / ny)
-
+    
     fig, ax = plt.subplots(
         4, 1, figsize=(12.8, 19.2), sharex=False, layout="constrained"
     )
-
+    
     extent = [-p / 2, p / 2, -h / 2, h / 2]
-
+    
     ax[0].imshow(pks.im, norm="log", cmap="binary", origin="lower", extent=extent)
-
+    
     ax[0].minorticks_on()
     ax[0].set_aspect(1)
-
+    
     ax[1].imshow(pks.im, norm="log", cmap="binary", origin="lower", extent=extent)
-
+    
     ax[1].scatter(x, y, edgecolor="r", facecolor="none")
     ax[1].minorticks_on()
     ax[1].set_aspect(1)
-
+    
     two_theta, az_phi = pks.detector_trajectories(x, y, r, 0, 0)
-
+    
     peaks_file = os.path.join(directory, "mesolite_imagine.h5")
-
+    
     wl_min, wl_max = 2, 4.5
-
-<<<<<<< HEAD
-    with h5py.File(os.path.join(directory, peaks_file), "w") as f:
-        f["sample/a"] = 18.405
-        f["sample/b"] = 56.655
-        f["sample/c"] = 6.544
-        f["sample/alpha"] = 90
-        f["sample/beta"] = 90
-        f["sample/gamma"] = 90
-        f["sample/centering"] = "F"
-        f["sample/B"] = np.diag([1 / 18.405, 1 / 56.665, 1 / 6.544])
-        f["instrument/wavelength"] = [wl_min, wl_max]
-        f["goniometer/R"] = np.eye(3)
-        f["peaks/scattering"] = two_theta
-        f["peaks/azimuthal"] = az_phi
-=======
+    
     with h5py.File(os.path.join(directory, peaks_file), 'w') as f:
-
+    
         f['sample/a'] = 18.39
         f['sample/b'] = 56.55
         f['sample/c'] = 6.54
@@ -84,75 +65,84 @@
         f['goniometer/R'] = np.eye(3)
         f['peaks/scattering'] = two_theta
         f['peaks/azimuthal'] = az_phi
->>>>>>> 1e0ee7f7
+    
+    opt = FindUB(peaks_file)
+    
+    # Whether any run succeeded
+    success = False
+    
+    # Number of attempted runs
+    tries = 0
+    
+    while tries < 5:    
+    
+        num, hkl, lamda = opt.minimize(48)
+        
+        ax[2].imshow(pks.im, norm="log", cmap="binary", origin="lower", extent=extent)
+        
+        ax[2].plot(x, y, "r.")
+        ax[2].minorticks_on()
+        ax[2].set_aspect(1)
+        
+        for i in range(len(hkl)):
+            if np.linalg.norm(hkl[i]) > 0:
+                coord = (x[i], y[i])
+                label = "{:.0f}{:.0f}{:.0f}".format(*hkl[i])
+                ax[2].annotate(label, coord)
+        
+        B = opt.reciprocal_lattice_B()
+        U = opt.orientation_U(*opt.x)
+        UB = opt.UB_matrix(U, B)
+        
+        Qx, Qy, Qz = np.einsum("ij,kj->ik", 2 * np.pi * UB, hkl)
+        Q = np.sqrt(Qx**2 + Qy**2 + Qz**2)
+        
+        lamda = -4 * np.pi * Qz / Q**2
+        mask = np.logical_and(lamda > wl_min, lamda < wl_max)
+        
+        Qx, Qy, Qz, Q, lamda = Qx[mask], Qy[mask], Qz[mask], Q[mask], lamda[mask]
+        
+        tt = -2 * np.arcsin(Qz / Q)
+        az = np.arctan2(Qy, Qx)
+        
+        xv = np.sin(tt) * np.cos(az)
+        yv = np.sin(tt) * np.sin(az)
+        zv = np.cos(tt)
+        
+        xy_test_1 = np.allclose(xv**2 + yv**2 + zv**2, 1)
+        
+        t = r / np.sqrt(xv**2 + zv**2)
+        
+        xv *= t
+        yv *= t
+        zv *= t
+        
+        xy_test_2 = np.allclose(xv**2 + zv**2, r**2)
+        
+        # Proceed and stop retrying only if all the test conditions are true
+        if num / len(lamda) > 0.5 and xy_test_1 and xy_test_2:
+            success = True
+        
+            theta = np.arctan2(xv, zv)
+            
+            yp = yv.copy()
+            xp = r * theta
+            
+            ax[3].imshow(pks.im, norm="log", cmap="binary", origin="lower", extent=extent)
+            
+            ax[3].scatter(x, y, edgecolor="r", facecolor="none")
+            ax[3].plot(xp, yp, "w.")
+            ax[3].minorticks_on()
+            ax[3].set_aspect(1)
+            
+            name, ext = os.path.splitext(im_name)
+            
+            directory = os.path.dirname(os.path.abspath(__file__))
+            
+            fig.savefig(os.path.join(directory, name+'.png'))
+            
+            break
 
-    opt = FindUB(peaks_file)
-
-    num, hkl, lamda = opt.minimize(48)
-    assert num / len(lamda) > 0.5
-
-    ax[2].imshow(pks.im, norm="log", cmap="binary", origin="lower", extent=extent)
-
-    ax[2].plot(x, y, "r.")
-    ax[2].minorticks_on()
-    ax[2].set_aspect(1)
-
-    for i in range(len(hkl)):
-        if np.linalg.norm(hkl[i]) > 0:
-            coord = (x[i], y[i])
-            label = "{:.0f}{:.0f}{:.0f}".format(*hkl[i])
-            ax[2].annotate(label, coord)
-
-    B = opt.reciprocal_lattice_B()
-    U = opt.orientation_U(*opt.x)
-    UB = opt.UB_matrix(U, B)
-
-    Qx, Qy, Qz = np.einsum("ij,kj->ik", 2 * np.pi * UB, hkl)
-    Q = np.sqrt(Qx**2 + Qy**2 + Qz**2)
-
-    lamda = -4 * np.pi * Qz / Q**2
-    mask = np.logical_and(lamda > wl_min, lamda < wl_max)
-
-    Qx, Qy, Qz, Q, lamda = Qx[mask], Qy[mask], Qz[mask], Q[mask], lamda[mask]
-
-    tt = -2 * np.arcsin(Qz / Q)
-    az = np.arctan2(Qy, Qx)
-
-    xv = np.sin(tt) * np.cos(az)
-    yv = np.sin(tt) * np.sin(az)
-    zv = np.cos(tt)
-
-    assert np.allclose(xv**2 + yv**2 + zv**2, 1)
-
-    t = r / np.sqrt(xv**2 + zv**2)
-
-    xv *= t
-    yv *= t
-    zv *= t
-
-    assert np.allclose(xv**2 + zv**2, r**2)
-
-    theta = np.arctan2(xv, zv)
-
-    yp = yv.copy()
-    xp = r * theta
-
-    ax[3].imshow(pks.im, norm="log", cmap="binary", origin="lower", extent=extent)
-
-    ax[3].scatter(x, y, edgecolor="r", facecolor="none")
-    ax[3].plot(xp, yp, "w.")
-    ax[3].minorticks_on()
-    ax[3].set_aspect(1)
-
-    name, ext = os.path.splitext(im_name)
-
-<<<<<<< HEAD
-    fig.savefig(name + ".png")
-
-=======
-    directory = os.path.dirname(os.path.abspath(__file__))
-
-    fig.savefig(os.path.join(directory, name+'.png'))
->>>>>>> 1e0ee7f7
+    assert success
 
 test_mesolite()