--- conflicted
+++ resolved
@@ -12,8 +12,12 @@
 import skimage.feature
 import scipy.optimize
 
-<<<<<<< HEAD
-from subhkl.config import beamlines, reduction_settings
+from subhkl.config import (
+    beamlines,
+    reduction_settings,
+    calc_goniometer_rotation_matrix,
+    get_rotation_data_from_nexus,
+)
 from subhkl.convex_hull.peak_integrator import PeakIntegrator
 from subhkl.threshold_peak_finder import ThresholdingPeakFinder
 
@@ -28,13 +32,6 @@
         "intensity",
         "sigma",
     ]
-=======
-from subhkl.config import (
-    beamlines,
-    reduction_settings,
-    calc_goniometer_rotation_matrix,
-    get_rotation_data_from_nexus,
->>>>>>> 783875f0
 )
 
 
@@ -110,9 +107,6 @@
         wavelength_min, wavelength_max = settings.get("Wavelength")
         return wavelength_min, wavelength_max
 
-<<<<<<< HEAD
-    def load_nexus(self, filename: str) -> dict[int, npt.NDArray]:
-=======
     def get_goniometer_from_nexus(self, filename: str) -> npt.NDArray:
         """
         Get goniometer rotation matrix from nexus file
@@ -131,8 +125,7 @@
         axes, angles = get_rotation_data_from_nexus(filename, self.instrument)
         return calc_goniometer_rotation_matrix(axes, angles)
 
-    def load_nexus(self, filename: str) -> dict[npt.NDArray]:
->>>>>>> 783875f0
+    def load_nexus(self, filename: str) -> dict[int, npt.NDArray]:
         """
         Return images from a Nexus file.
 
@@ -958,11 +951,7 @@
             f["wavelengths"] = wavelengths
             f["rotations"] = rotations
             f["two_theta"] = two_theta
-<<<<<<< HEAD
             f["azimuthal"] = az_phi
             f["intensity"] = intensity
             f["sigma"] = sigma
-=======
-            f["azimuthal"] = phi
-            f["goniometer_rotation"] = self.goniometer_rotation
->>>>>>> 783875f0
+            f["goniometer_rotation"] = self.goniometer_rotation