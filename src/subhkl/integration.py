--- conflicted
+++ resolved
@@ -1021,11 +1021,7 @@
             else:
                 print("Bank had 0 peaks")
 
-<<<<<<< HEAD
-        return DetectorPeaks(np.stack(R), two_theta, az_phi, lamda_min, lamda_max, intensity, sigma)
-=======
         return DetectorPeaks(R, two_theta, az_phi, lamda, intensity, sigma, banks)
->>>>>>> 3d91841c
 
     def integrate(
         self,
@@ -1183,10 +1179,6 @@
             f["two_theta"] = two_theta
             f["azimuthal"] = az_phi
             f["intensity"] = intensity
-<<<<<<< HEAD
-            f["sigma"] = sigma
-=======
             f["sigma"] = sigma
             f["goniometer_rotation"] = self.goniometer_rotation
-            f["bank"] = bank
->>>>>>> 3d91841c
+            f["bank"] = bank