import os
import re
import typing
from collections import namedtuple

import numpy as np
import numpy.typing as npt

from h5py import File
from PIL import Image

import skimage.feature
import scipy.optimize

from subhkl.config import (
    beamlines,
    reduction_settings,
    calc_goniometer_rotation_matrix,
    get_rotation_data_from_nexus,
)
from subhkl.convex_hull.peak_integrator import PeakIntegrator
from subhkl.threshold_peak_finder import ThresholdingPeakFinder


DetectorPeaks = namedtuple(
    "DetectorPeaks",
    [
        "R",
        "two_theta",
        "az_phi",
        "wavelength_mins",
        "wavelength_maxes",
        "intensity",
        "sigma",
        "bank",
    ]
)

IntegrationResult = namedtuple(
    "IntegrationResult",
    [
        "h",
        "k",
        "l",
        "intensity",
        "sigma",
        "tt",
        "az",
        "wavelength",
        "bank"
    ]
)


class Peaks:
    def __init__(
        self,
        filename: str,
        instrument: str,
        goniometer_axes: typing.Optional[list[list[float]]] = None,
        goniometer_angles: typing.Optional[list[float]] = None,
        wavelength_min: typing.Optional[float] = None,
        wavelength_max: typing.Optional[float] = None,
    ):
        """
        Find peaks from an image.

        Parameters
        ----------
        filename : str
            Filename of detector image.
        goniometer_axes : list[list[float]]
            Optional axes of the goniometer specified in the same manner as
            Mantid `SetGoniometer`. See also notes in
            `subhkl.config.goniometer.py`. If either this or goniometer_angles
            is not specified, the goniometer rotation will be loaded from the
            file, if possible, and will be set to the identity otherwise.
        goniometer_angles : list[float]
            Optional angles of the goniometer in degrees about the given axes.
        """

        name, ext = os.path.splitext(filename)

        self.instrument = instrument

        if goniometer_axes is not None and goniometer_angles is not None:
            self.goniometer_rotation = calc_goniometer_rotation_matrix(
                goniometer_axes, goniometer_angles
            )
        else:
            # Use identity if goniometer matrix cannot otherwise be loaded
            self.goniometer_rotation = np.eye(3)

        self.wavelength_min = None
        self.wavelength_max = None

        if ext == ".h5":
            self.ims = self.load_nexus(filename)
            # self.wavelength_min, self.wavelength_max = self.get_wavelength_from_nexus(filename)
            self.wavelength_min, self.wavelength_max = (
                self.get_wavelength_from_settings()
            )
            if goniometer_axes is None or goniometer_angles is None:
                self.goniometer_rotation = self.get_goniometer_from_nexus(filename)
        else:
            self.ims = {0: np.array(Image.open(filename)).T}
            self.wavelength_min, self.wavelength_max = (
                self.get_wavelength_from_settings()
            )

        # Override wavelength or define if TIFF
        if wavelength_min:
            self.wavelength_min = wavelength_min
        if wavelength_max:
            self.wavelength_max = wavelength_max

    # TODO: implement for each instrument...
    def get_wavelength_from_nexus(self, filename: str) -> tuple[float, float]:
        print("NOT YET IMPLEMENTED: returning None for wavelength...")
        raise NotImplementedError

    def get_wavelength_from_settings(self) -> tuple[float, float]:
        settings = reduction_settings[self.instrument]
        wavelength_min, wavelength_max = settings.get("Wavelength")
        return wavelength_min, wavelength_max

    def get_goniometer_from_nexus(self, filename: str) -> npt.NDArray:
        """
        Get goniometer rotation matrix from nexus file

        Parameters
        ----------
        filename : str
            Nexus filename

        Returns
        -------
        matrix : 3x3 numpy array
            The goniometer rotation matrix calculated from the angles in the
            nexus file
        """
        axes, angles = get_rotation_data_from_nexus(filename, self.instrument)
        return calc_goniometer_rotation_matrix(axes, angles)

    def load_nexus(self, filename: str) -> dict[int, npt.NDArray]:
        """
        Return images from a Nexus file.

        Parameters
        ----------
        filename: str
            Nexus filename.

        Returns
        -------
        output: dict, npt.NDArray
            Dict of image from Nexus file.

        """

        detectors = beamlines[self.instrument]

        ims = {}

        with File(filename, "r") as f:
            keys = []
            banks = []
            for key in f["/entry/"].keys():
                match = re.match(r"bank(\d+).*", key)
                if match is not None:
                    keys.append(key)
                    banks.append(int(match.groups()[0]))

            for rel_key, bank in zip(keys, banks):
                key = "/entry/" + rel_key + "/event_id"

                array = f[key][()]

                det = detectors.get(str(bank))

                if det is not None:
                    m, n, offset = det["m"], det["n"], det["offset"]

                    bc = np.bincount(array - offset, minlength=m * n)

                    ims[bank] = bc.reshape(m, n)

        return ims

    def harvest_peaks(
        self, bank, max_peaks=200, min_pix=50, min_rel_intensity=0.5, normalize=False
    ) -> tuple[npt.NDArray, npt.NDArray]:
        """
        Locate peak positions in pixel coordinates.

        Parameters
        ----------
        bank : int
            Bank number.
        max_peaks: int
            Maximum number of peaks to limit for output. The default is 200.
        min_pix : int, optional
            Minimum pixel distance between peaks. The default is 50.
        min_rel_intensity: float, optional
            Minimum intensity relative to maximum value. The default is 0.5
        normalize: bool, optional
            Whether to apply adaptive normalization to the image before
            searching for peaks


        Returns
        -------
        i : array, int
            x-pixel coordinates (row).
        j : array, int
            y-pixel coordinates (column).

        """
        im = self.ims[bank]
        if normalize:
            blur = scipy.ndimage.gaussian_filter(im, 4)
            div = scipy.ndimage.gaussian_filter(im, 60)
            processed = blur / div
        else:
            processed = im

        coords = skimage.feature.peak_local_max(
            processed,
            num_peaks=max_peaks,
            min_distance=min_pix,
            threshold_rel=min_rel_intensity,
            exclude_border=min_pix * 3,
        )

        return coords[:, 0], coords[:, 1]

    def harvest_peaks_thresholding(
        self,
        bank: int,
        noise_cutoff_quantile: float = 0.9,
        min_peak_dist_pixels: float = 8.0,
        blur_kernel_sigma: int = 5,
        open_kernel_size_pixels: int = 3,
        mask_file: str | None = None,
        mask_rel_erosion_radius: float = 0.05,
        show_steps: bool = False,
        show_scale: str = "linear"
    ) -> tuple[npt.NDArray, npt.NDArray]:
        """
        Find peaks using a thresholding algorithm.

        Parameters
        ----------
        bank : int
            Bank ID of the image to search for peaks in
        noise_cutoff_quantile : float
            The quantile at which to threshold noise
        min_peak_dist_pixels : int
            Minimum distance in pixels allowed between detected peaks
        blur_kernel_sigma : int
            Typical size of the smaller blurring kernel used in difference-of-
            Gaussians blob detection filter
        open_kernel_size_pixels : int
            Size of the opening kernel; either 3 5, or 7. 3 catches weaker peaks
            but may introduce false positive detections. 7 is mainly useful
            for high resolution images.
        mask_file : str | None
            Optional file containing a mask that indicates (by nonzero pixels)
            which pixels in the image should be IGNORED for peak detection
        mask_rel_erosion_radius : float
            Radius (relative to smaller size of the image) by which to
            expand the ignored region of the mask, if it is given
        show_steps : bool
            Whether to show a plot visualizing the intermediate steps of the
            algorithm. Useful for tuning parameters for a new instrument
        show_scale : str
            Scale of color units in image plots. Either "log" or "linear".
            (currently only supports "linear")
        """
        alg = ThresholdingPeakFinder(
            noise_cutoff_quantile=noise_cutoff_quantile,
            min_peak_dist_pixels=min_peak_dist_pixels,
            blur_kernel_sigma=blur_kernel_sigma,
            open_kernel_size_pixels=open_kernel_size_pixels,
            mask_file=mask_file,
            mask_rel_erosion_radius=mask_rel_erosion_radius,
            show_steps=show_steps,
            show_scale=show_scale
        )

        coords = alg.find_peaks(self.ims[bank])
        return coords[:, 0], coords[:, 1]

    def scale_coordinates(self, bank: int, i: npt.NDArray, j: npt.NDArray) -> tuple[npt.NDArray, npt.NDArray]:
        """
        Scale from pixel coordinates to real positions.

        Parameters
        ----------
        bank : int
            Bank number.
        i, j : array, int
            Image coordinates.

        Returns
        -------
        x, y : array, float
            Image pixel position.

        """
        width, height = self.detector_width_height(bank)

        m, n = self.ims[bank].shape

        return (i / (m - 1) - 0.5) * width, (j / (n - 1) - 0.5) * height

    def scale_ellipsoid(
        self,
        a: float,
        b: float,
        theta: float,
        scale_x: float,
        scale_y: float,
    ) -> tuple[float, float, float]:
        """
        Scale from pixel coordinates to real units.

        Parameters
        ----------
        a, b : float
            Image coordinates (eigenvalues).
        theta: float
            Orientation angle.
        scale_x, scale_y : float
            Pixel scaling factors.

        Returns
        -------
        x, y : array, float
            Image pixel size.

        """
        R = np.array([[np.cos(theta), -np.sin(theta)], [np.sin(theta), np.cos(theta)]])

        if np.isclose(a, 0) or np.isclose(b, 0):
            return 0., 0., 0.

        S_inv = np.diag([1 / scale_x, 1 / scale_y])

        A = R.T @ np.diag([1 / a**2, 1 / b**2]) @ R

        A_new = S_inv.T @ A @ S_inv

        eigvals, eigvecs = np.linalg.eigh(A_new)

        new_a = 1 / np.sqrt(eigvals[0])
        new_b = 1 / np.sqrt(eigvals[1])

        new_theta = np.arctan2(eigvecs[1, 0], eigvecs[0, 0])

        return new_a, new_b, new_theta

    def detector_width_height(self, bank: int) -> tuple[float, float]:
        """
        Return bank's width and height for instrument.

        Parameters
        ----------
        bank : int
            Bank number.

        Returns
        -------
        width, height : array, float
            Width and height of bank.
        """
        detector = beamlines[self.instrument][bank]

        width = detector["width"]
        height = detector["height"]

        return width, height

    def transform_from_detector(
        self, bank: int, i: list[float] | npt.NDArray, j: list[float] | npt.NDArray
    ) -> npt.NDArray:
        """
        Return real-space coordinates from detector using bank and image (i,j).

        Parameters
        ----------
        bank : int
            Bank number.
        i, j : array, int
            Image coordinates.

        Returns
        -------
        x, y, z: array, float
            Real-space coordinates
        """
        bank_id = str(bank)
        detector = beamlines[self.instrument][bank_id]

        m = detector["m"]
        n = detector["n"]

        width = detector["width"]
        height = detector["height"]

        c = np.array(detector["center"])
        vhat = np.array(detector["vhat"])

        u = np.array(i) / (m - 1) * width
        v = np.array(j) / (n - 1) * height

        dv = np.einsum("n,d->nd", v, vhat)

        if detector["panel"] == "flat":
            uhat = np.array(detector["uhat"])

            du = np.einsum("n,d->nd", u, uhat)

        else:
            radius = detector["radius"]
            rhat = np.array(detector["rhat"])

            w = np.cross(vhat, rhat)

            dvr = np.einsum("n,d->nd", radius * np.sin(u / radius), w)
            dr = np.einsum("n,d->nd", radius * (np.cos(u / radius) - 1), rhat)

            du = dr + dvr

        return (c + du + dv).T

    def transform_to_detector(
        self, bank: int, X: float, Y: float, Z: float
    ) -> tuple[npt.NDArray, npt.NDArray]:
        """
        Return image (i,j) using bank number and real-space coordinates (x, y, z).

        Parameters
        ----------
        bank : int
            Bank number.
        X, Y, Z: array, float
            Real-space coordinates

        Returns
        -------
        i, j : array, int
            Image coordinates.
        """
        p = np.array([X, Y, Z])

        detector = beamlines[self.instrument][str(bank)]

        m = detector["m"]
        n = detector["n"]

        width = detector["width"]
        height = detector["height"]

        c = np.array(detector["center"])
        vhat = np.array(detector["vhat"])

        dw = width / (m - 1)
        dh = height / (n - 1)

        j = np.clip(np.dot(p.T - c, vhat) / dh, 0, n)

        if detector["panel"] == "flat":
            uhat = np.array(detector["uhat"])

            i = np.clip(np.dot(p.T - c, uhat) / dw, 0, m)

        else:
            radius = detector["radius"]
            rhat = np.array(detector["rhat"])

            d = p.T - c - (np.dot(p.T - c, vhat)[:, np.newaxis] * vhat)

            what = np.cross(vhat, rhat)

            dt = 2 * np.arctan(-np.dot(d, rhat) / np.dot(d, what))
            dt = np.mod(dt, 2 * np.pi)

            i = np.clip(dt * (radius / dw), 0, m)

        return i.astype(int), j.astype(int)

    def allow_centering(self, h, k, l, centering="P"):
        if centering == "P":
            mask = np.full(l.shape, True, dtype=bool)
        elif centering == "A":
            mask = (k + l) % 2 == 0
        elif centering == "B":
            mask = (h + l) % 2 == 0
        elif centering == "C":
            mask = (h + k) % 2 == 0
        elif centering == "I":
            mask = (h + k + l) % 2 == 0
        elif centering == "F":
            mask = ((h + k) % 2 == 0) & ((h + l) % 2 == 0) & ((k + l) % 2 == 0)
        elif centering == "R":
            mask = (h + k + l) % 3 == 0
        elif centering == "R_obv":
            mask = (-h + k + l) % 3 == 0
        elif centering == "R_rev":
            mask = (h - k + l) % 3 == 0
        else:
            raise ValueError("Invalid centering")

        return h[mask], k[mask], l[mask]

    def cartesian_matrix_metric_tensor(self, a, b, c, alpha, beta, gamma):
        G = np.array(
            [
                [a ** 2, a * b * np.cos(gamma), a * c * np.cos(beta)],
                [b * a * np.cos(gamma), b ** 2, b * c * np.cos(alpha)],
                [c * a * np.cos(beta), c * b * np.cos(alpha), c ** 2],
            ]
        )

        Gstar = np.linalg.inv(G)

        B = scipy.linalg.cholesky(Gstar, lower=False)

        return B, Gstar

    def reflections(self, a, b, c, alpha, beta, gamma, centering="P", d_min=2):
        constants = a, b, c, *np.deg2rad([alpha, beta, gamma])
        B, Gstar = self.cartesian_matrix_metric_tensor(*constants)

        astar, bstar, cstar = np.sqrt(np.diag(Gstar))

        h_max = int(np.floor(1 / d_min / astar))
        k_max = int(np.floor(1 / d_min / bstar))
        l_max = int(np.floor(1 / d_min / cstar))

        h, k, l = np.meshgrid(
            np.arange(-h_max, h_max + 1),
            np.arange(-k_max, k_max + 1),
            np.arange(-l_max, l_max + 1),
            indexing="ij",
        )

        hkl = [h.flatten(), k.flatten(), l.flatten()]
        h, k, l = hkl

        d = 1 / np.sqrt(np.einsum("ij,jl,il->l", Gstar, hkl, hkl))

        mask = (d > d_min) & (d < np.inf)

        return self.allow_centering(h[mask], k[mask], l[mask], centering)

    def reflections_mask(self, bank: int, xyz: list[float]) -> tuple[npt.NDArray, npt.NDArray, npt.NDArray]:
        """
        Return mask  using bank number and real-space coordinates (x, y, z).

        Parameters
        ----------
        bank : int
            Bank number.
        xyz: array, float
            Real-space coordinates

        Returns
        -------
        mask: array, int
            Mask for reflections.
        i, j : array, int
            Image coordinates.
        """
        x, y, z = xyz

        detector = beamlines[self.instrument][str(bank)]

        m = detector["m"]
        n = detector["n"]

        c = np.array(detector["center"])
        vhat = np.array(detector["vhat"])

        if detector["panel"] == "flat":
            uhat = np.array(detector["uhat"])
            norm = np.cross(uhat, vhat)

            d = np.einsum("i,in->n", norm, [x, y, z])
            t = np.dot(c, norm) / d

        else:
            radius = detector["radius"]

            d = np.einsum("i,in->n", vhat, [x, y, z])

            norm = np.sqrt(
                (x - d * vhat[0]) ** 2 + (y - d * vhat[1]) ** 2 + (z - d * vhat[2]) ** 2
            )

            t = radius / norm

        X, Y, Z = t * x, t * y, t * z

        i, j = self.transform_to_detector(bank, X, Y, Z)

        mask = (i > 0) & (j > 0) & (i < m - 1) & (j < n - 1) & (t > 0)

        return mask, i, j

    def detector_trajectories(
        self,
        bank: int,
        x: list[float] | npt.NDArray,
        y: list[float] | npt.NDArray
    ) -> tuple[npt.NDArray, npt.NDArray]:
        """
        Calculate detector trajectories.

        Parameters
        ----------
        bank : int
            Bank number.
        x, y : array, float
            Pixel position in physical units.

        Returns
        -------
        two_theta : array, float
            Scattering angles in degrees.
        az_phi : array, float
            Azimuthal angles in degrees.

        """

        X, Y, Z = self.transform_from_detector(bank, x, y)

        R = np.sqrt(X**2 + Y**2 + Z**2)
        two_theta = np.rad2deg(np.arccos(Z / R))
        az_phi = np.rad2deg(np.arctan2(Y, X))

        return two_theta, az_phi

    def peak(self, x, y, A, B, mu_x, mu_y, sigma_1, sigma_2, theta):
        """
        Calculate detector trajectories.

        Parameters
        ----------
        x, y : array, float
            Pixel position in physical units.

        A, B: float
            Coefficients in linear function A * shape + B

        mu_x, mu_y: float
            Gaussian center coordinates

        sigma_1, sigma_2: float
            Gaussian standard deviations

        theta: float
            Gaussian rotation angle in radians

        Returns
        -------
        two_theta : array, float
            Scattering angles in degrees.
        az_phi : array, float
            Azimuthal angles in degrees.

        """

        a = 0.5 * (np.cos(theta) ** 2 / sigma_1**2 + np.sin(theta) ** 2 / sigma_2**2)
        b = 0.5 * (np.sin(theta) ** 2 / sigma_1**2 + np.cos(theta) ** 2 / sigma_2**2)
        c = 0.5 * (1 / sigma_1**2 - 1 / sigma_2**2) * np.sin(2 * theta)

        shape = np.exp(
            -(a * (x - mu_x) ** 2 + b * (y - mu_y) ** 2 + c * (x - mu_x) * (y - mu_y))
        )

        return A * shape + B

    def residual(self, params, x, y, z) -> npt.NDArray:
        """
        Calculate residual of detector trajectory.

        Parameters
        ----------
        params : dict
            Parameters for peak calculation.
        x, y, z: float
            Real-space coordinates of peak

        Returns
        -------
        output: array, float
            Residual of the detector trajectory

        """

        return (self.peak(x, y, *params) - z).flatten()

    def transform_ellipsoid(
        self,
        sigma_1: npt.ArrayLike,
        sigma_2: npt.ArrayLike,
        theta: npt.ArrayLike,
    ) -> npt.ArrayLike:
        """
        Transform to ellipsoid using sigma and theta.

        Parameters
        ----------
        sigma_1, sigma_2 : array, float
            Sigma for ellipsoid
        theta: array, float
            Angle theta for ellipsoid

        Returns
        -------
        sigma_x, sigma_y, rho: array, float
            Ellipsoid coordinates transformed

        """

        sigma_x = np.hypot(sigma_1 * np.cos(theta), sigma_2 * np.sin(theta))
        sigma_y = np.hypot(sigma_1 * np.sin(theta), sigma_2 * np.cos(theta))
        rho = (sigma_1**2 - sigma_2**2) * np.sin(2 * theta) / (2 * sigma_x * sigma_y)

        return sigma_x, sigma_y, rho

    def intensity(
        self,
        A: float,
        B: float,
        sigma1: float,
        sigma2: float,
        cov_matrix: npt.ArrayLike,
    ) -> tuple[float, float]:
        """
        Calculated intensity of peak.

        Parameters
        ----------
        A : float
            Input scale factor (A * x + B)
        B : float
            Input for shift factor (A * x + B)
        sigma1: float
            Sigma 1 for intensity calculation.
        sigma2: float
            Sigma 1 for intensity calculation.
        cov_matrix: array, float
            Covariance matrix

        Returns
        -------
        I, sigma: array, float
            Intensity and sigma.

        """

        intensity = A * 2 * np.pi * sigma1 * sigma2 - B

        intensity_error = np.array(
            [
                2 * np.pi * sigma1 * sigma2,
                -1,
                2 * np.pi * A * sigma2,
                2 * np.pi * A * sigma1,
            ]
        )

        sigma = np.sqrt(intensity_error @ cov_matrix @ intensity_error.T)

        return intensity, sigma

    def fit(self, xp, yp, im, roi_pixels=50):
        """
        Fit x, y, image data to peaks.

        Parameters
        ----------
        xp : array, float
            X data
        yp : array, float
            Y data
        im: array, float
            Image array input
        roi_pixels: float
            Region of interest size in pixels. The default is 50.

        Returns
        -------
        I, sigma: array, float
            Intensity and sigma.

        """

        peak_dict = {}

        X, Y = np.meshgrid(
            np.arange(im.shape[0]), np.arange(im.shape[1]), indexing="ij"
        )

        for ind, (x_val, y_val) in enumerate(zip(xp[:], yp[:])):
            x_min = int(max(x_val - roi_pixels, 0))
            x_max = int(min(x_val + roi_pixels + 1, im.shape[0]))

            y_min = int(max(y_val - roi_pixels, 0))
            y_max = int(min(y_val + roi_pixels + 1, im.shape[1]))

            x = X[x_min:x_max, y_min:y_max].copy()
            y = Y[x_min:x_max, y_min:y_max].copy()

            z = im[x_min:x_max, y_min:y_max].copy()

            x0 = np.array(
                [
                    z.max(),
                    z.min(),
                    x_val,
                    y_val,
                    roi_pixels / 6,
                    roi_pixels / 6,
                    0,
                ]
            )

            xmin = np.array(
                [
                    z.min(),
                    0,
                    x_val - roi_pixels * 0.5,
                    y_val - roi_pixels * 0.5,
                    1,
                    1,
                    -np.pi / 2,
                ]
            )

            xmax = np.array(
                [
                    2 * z.max(),
                    z.mean(),
                    x_val + roi_pixels * 0.5,
                    y_val + roi_pixels * 0.5,
                    roi_pixels / 3,
                    roi_pixels / 3,
                    np.pi / 2,
                ]
            )

            if np.all(x0 > xmin) and np.all(x0 < xmax):
                bounds = np.array([xmin, xmax])

                args = (x, y, z)

                sol = scipy.optimize.least_squares(
                    self.residual, x0=x0, bounds=bounds, args=args, loss="soft_l1"
                )

                J = sol.jac
                inv_cov = J.T.dot(J)

                if np.linalg.det(inv_cov) > 0:
                    A, B, mu_1, mu_2, sigma_1, sigma_2, theta = sol.x

                    inds = [0, 1, 4, 5]

                    cov = np.linalg.inv(inv_cov)[inds][:, inds]

                    intensity, sig = self.intensity(A, B, sigma_1, sigma_2, cov)

                    if intensity < 10 * sig:
                        mu_1, mu_2 = x_val, y_val
                        sigma_1, sigma_2, theta = 0.0, 0.0, 0.0

                    items = mu_1, mu_2, sigma_1, sigma_2, theta

                    peak_dict[(x_val, y_val)] = items

        return peak_dict

    def get_detector_peaks(
        self,
        harvest_peaks_kwargs: dict,
        integration_params: dict,
        show_progress: bool = False,
        visualize: bool = False,
        file_prefix: str | None = None
    ) -> DetectorPeaks:
        """
        Get peaks in detector space (rotation, angles, and wavelength)
        and integrate using convex hull algorithm.

        Parameters
        ----------
        harvest_peaks_kwargs : dict
            Dictionary containing key "algorithm" which specifies either
            "peak_local_max" or "thresholding" algorithm to use for peak finding.
            Should also contain keyword arguments for `harvest_peaks` (if using
            "peak_local_max" algorithm) or `harvest_peaks_thresholding` (if
            using "thresholding" algorithm)
        integration_params : dict
            Parameters for convex hull peak integration algorithm. Must contain
            keys "region_growth_distance_threshold", "region_growth_minimum_intensity",
            "region_growth_maximum_pixel_radius", "peak_center_box_size",
            "peak_smoothing_window_size", "peak_minimum_pixels",
            "peak_minimum_signal_to_noise", "peak_pixel_outlier_threshold"
        show_progress : bool
            Whether to show progress messages
        visualize : bool
            Whether to generate visualizations while running the detection
            algorithm
        file_prefix : str | None
            If generating visualizations, an optional file prefix to add to
            output files

        Returns
        -------
        detector_peaks : DetectorPeaks
            namedtuple of Rotations, angles, wavelength_mins, wavelength_maxes, 
            intensity and sigma of each peak

        """
        if not self.ims:
            raise Exception("ERROR: Must have images for Peaks first...")

        if visualize:
            import matplotlib.pyplot as plt
        else:
            plt = None

        # Define outputs
        R: list[float] = []
        two_theta: list[float] = []
        az_phi: list[float] = []
        lamda_min: list[float] = []
        lamda_max: list[float] = []
        intensity: list[float] = []
        sigma: list[float] = []
        banks: list[int] = []

        integrator = PeakIntegrator.build_from_dictionary(integration_params)
        finder_algorithm = harvest_peaks_kwargs.pop("algorithm")

        # Calculate angles (two theta and phi), rotation, and wavelength
        for bank in sorted(self.ims.keys()):
            print(f"Processing bank {bank}")

            # Find candidate peaks
            if finder_algorithm == "peak_local_max":
                i, j = self.harvest_peaks(bank, **harvest_peaks_kwargs)
            elif finder_algorithm == "thresholding":
                i, j = self.harvest_peaks_thresholding(bank, **harvest_peaks_kwargs)
            else:
                raise ValueError("Invalid finder algorithm")
            if show_progress:
                print(f"Found {len(i)} candidate peaks")

            if visualize:
                fig, axes = plt.subplots(1, 2, figsize=(12, 5))
                axes[0].imshow(self.ims[bank], norm="log", cmap="binary")
                axes[0].scatter(j, i, marker="1", c="blue")
                axes[0].set_title("Candidate peaks")
            else:
                fig, axes = None, None

            centers = np.stack([i, j], axis=-1)

            # Integrate peaks
            if visualize:
                int_result, hulls = integrator.integrate_peaks(bank, self.ims[bank], centers, return_hulls=True)
            else:
                int_result = integrator.integrate_peaks(bank, self.ims[bank], centers)
                hulls = None

            bank_intensity = np.array([peak_in for _, _, _, peak_in, _, _ in int_result])
            bank_sigma = np.array([peak_sigma for _, _, _, _, _, peak_sigma in int_result])
            keep = [peak_in is not None for peak_in in bank_intensity]

            if visualize:
                plt_im = axes[1].imshow(self.ims[bank], norm="log", cmap="binary")
                if show_progress:
                    for peak_in, peak_sigma in zip(bank_intensity[keep], bank_sigma[keep]):
                        print(f'SNR: {peak_in / peak_sigma}')

                for _, hull, _, _ in hulls:
                    if hull is not None:
                        for simplex in hull.simplices:
                            axes[1].plot(hull.points[simplex, 1], hull.points[simplex, 0], c="red")
                axes[1].set_title("Convex hulls")
                fig.subplots_adjust(right=0.8)
                cbar_ax = fig.add_axes((0.85, 0.15, 0.05, 0.7))
                fig.colorbar(plt_im, cbar_ax)
                output_file = str(bank) + ".png"
                if file_prefix is not None:
                    output_file = file_prefix + "_" + output_file
                fig.savefig(output_file)
                plt.show()

            # Only add integrated peaks to data
            if sum(keep) > 0:
                i, j = i[keep], j[keep]
                bank_intensity = bank_intensity[keep]
                bank_sigma = bank_sigma[keep]

                # Calculate peak angles
                tt, az = self.detector_trajectories(bank, i, j)

                # Add peak data to output
                two_theta += tt.tolist()
                az_phi += az.tolist()
                R += [self.goniometer_rotation] * len(tt)
                lamda_min += [self.wavelength_min] * len(tt)
                lamda_max += [self.wavelength_max] * len(tt)
                intensity += bank_intensity.tolist()
                sigma += bank_sigma.tolist()
                banks += [bank] * sum(keep)

                print(f"Integrated {len(i)}/{len(centers)} peaks")
            else:
                print("Bank had 0 peaks")

<<<<<<< HEAD
        return DetectorPeaks(R, two_theta, az_phi, lamda_min, lamda_max, intensity, sigma, banks)
=======
        return DetectorPeaks(R, two_theta, az_phi, lamda, intensity, sigma, banks)
>>>>>>> 441c1a64

    def integrate(
        self,
        peak_dict,
        integration_params,
        create_visualizations=False,
        show_progress=False,
        file_prefix=None
    ):
        integrator = PeakIntegrator.build_from_dictionary(integration_params)

        h, k, l = [], [], []
        intensity, sigma = [], []
        tt, az = [], []
        wavelength = []
        banks = []

        for bank, peaks in peak_dict.items():
            bank_i, bank_j, bank_h, bank_k, bank_l, bank_wl = peaks
            centers = np.stack([bank_i, bank_j], axis=-1)
            bank_tt, bank_az = self.detector_trajectories(bank, bank_i, bank_j)

            int_result, hulls = integrator.integrate_peaks(bank, self.ims[bank], centers, return_hulls=True)

            bank_intensity = np.array([peak_in for _, _, _, peak_in, _, _ in int_result])
            bank_sigma = np.array([peak_sigma for _, _, _, _, _, peak_sigma in int_result])
            keep = [peak_in is not None for peak_in in bank_intensity]
            if show_progress:
                print(f"Integrated {sum(keep)} peaks out of {len(keep)} predicted")
            
            if create_visualizations:
                import matplotlib.pyplot as plt
                plt.rc("font", size=8)
                fig, axes = plt.subplots(1, 2, figsize=(12, 5))
                axes[0].imshow(self.ims[bank], norm="log", cmap="binary")
                axes[0].set_title("Predicted peaks")
                axes[0].scatter(bank_j, bank_i, marker="1", c="blue")
                for p_i, p_j, p_h, p_k, p_l in zip(bank_i, bank_j, bank_h, bank_k, bank_l):
                    axes[0].text(p_j, p_i, f"({p_h}, {p_k}, {p_l})")
            	
                plt_im = axes[1].imshow(self.ims[bank], norm="log", cmap="binary")
                axes[1].set_title("Integrated peaks")
                fig.subplots_adjust(right=0.8)
                cbar_ax = fig.add_axes((0.85, 0.15, 0.05, 0.7))
                fig.colorbar(plt_im, cbar_ax)
            	
                for _, hull, _, _ in hulls:
                    if hull is not None:
                        for simplex in hull.simplices:
                            axes[1].plot(hull.points[simplex, 1], hull.points[simplex, 0], c="red")

                output_file = str(bank) + "_int.png"
                if file_prefix is not None:
                    output_file = file_prefix + output_file
                fig.savefig(output_file)
                plt.show()

            h.extend(bank_h[keep])
            k.extend(bank_k[keep])
            l.extend(bank_l[keep])
            intensity.extend(bank_intensity[keep])
            sigma.extend(bank_sigma[keep])
            tt.extend(bank_tt[keep])
            az.extend(bank_az[keep])
            wavelength.extend(bank_wl[keep])
            banks.extend([bank] * sum(keep))

        return IntegrationResult(h, k, l, intensity, sigma, tt, az, wavelength, banks)

    def coverage(self, h, k, l, UB, wavelength, tol=1e-3):
        wl_min, wl_max = wavelength

        hkl = np.stack([h, k, l], axis=0)

        Qx, Qy, Qz = np.einsum("ij,jk->ik", 2 * np.pi * UB, hkl)
        Q = np.sqrt(Qx ** 2 + Qy ** 2 + Qz ** 2)

        lamda = -4 * np.pi * Qz / Q ** 2
        mask = np.logical_and(lamda > wl_min, lamda < wl_max)

        Qx, Qy, Qz, Q = Qx[mask], Qy[mask], Qz[mask], Q[mask]

        h, k, l, lamda = h[mask], k[mask], l[mask], lamda[mask]

        tt = -2 * np.arcsin(Qz / Q)
        az = np.arctan2(Qy, Qx)

        x = np.sin(tt) * np.cos(az)
        y = np.sin(tt) * np.sin(az)
        z = np.cos(tt)

        coords = np.vstack((x, y, z)).T
        rounded = np.round(coords / tol).astype(int)

        _, ind, mult = np.unique(rounded, axis=0, return_index=True, return_counts=True)

        return [x[ind], y[ind], z[ind]], [h[ind], k[ind], l[ind]], lamda[ind], mult

    def predict_peaks(self, a, b, c, alpha, beta, gamma, centering, d_min, UB):
        h, k, l = self.reflections(a, b, c, alpha, beta, gamma, centering, d_min)
        wavelength = [self.wavelength_min, self.wavelength_max]
        xyz, hkl, wl, mult = self.coverage(h, k, l, UB, wavelength)
        h, k, l = hkl

        peak_dict = {}
        for bank in sorted(self.ims.keys()):
            mask, i, j = self.reflections_mask(bank, xyz)
            peak_dict[bank] = [i[mask], j[mask], h[mask], k[mask], l[mask], wl[mask]]

        return peak_dict

    # Write out the output HDF5 peaks file
    def write_hdf5(
        self,
        output_filename: str,
        rotations: list[float],
        two_theta: list[float],
        az_phi: list[float],
        wavelength_mins: list[float],
        wavelength_maxes: list[float],
        intensity: list[float],
        sigma: list[float],
        bank: list[int]
    ):
        """
        Write output HDF5 file for peaks in detector space.

        Parameters
        ----------
        output_filename: str
            Name of file to write to
        rotations: array, float
            Rotation matrices of peaks.
        two_theta: array, float
            Two theta angles of peaks.
        az_phi: array, float
            Azimuthal phi angles of peaks.
        wavelength_mins: array, float
            Wavelength min of each peak.
        wavelength_maxes: array, float
            Wavelength max of each peak.
        intensity: array, float
            Integrated intensity of each peak
        sigma: array, float
            Uncertainty in integrated intensity of each peak
        bank: array, int
            Detector id for each peak
        """
        # Write HDF5 input file for indexer
        with File(output_filename, "w") as f:
            f["wavelength_mins"] = wavelength_mins
            f["wavelength_maxes"] = wavelength_maxes
<<<<<<< HEAD
            f["goniometer/R"] = rotations
            f["peaks/two_theta"] = two_theta
            f["peaks/azimuthal"] = az_phi
            f["peaks/intensity"] = intensity
            f["peaks/sigma"] = sigma
=======
            f["rotations"] = rotations
            f["two_theta"] = two_theta
            f["azimuthal"] = az_phi
            f["intensity"] = intensity
            f["sigma"] = sigma
            f["goniometer_rotation"] = self.goniometer_rotation
>>>>>>> 441c1a64
            f["bank"] = bank<|MERGE_RESOLUTION|>--- conflicted
+++ resolved
@@ -1025,11 +1025,7 @@
             else:
                 print("Bank had 0 peaks")
 
-<<<<<<< HEAD
         return DetectorPeaks(R, two_theta, az_phi, lamda_min, lamda_max, intensity, sigma, banks)
-=======
-        return DetectorPeaks(R, two_theta, az_phi, lamda, intensity, sigma, banks)
->>>>>>> 441c1a64
 
     def integrate(
         self,
@@ -1182,18 +1178,9 @@
         with File(output_filename, "w") as f:
             f["wavelength_mins"] = wavelength_mins
             f["wavelength_maxes"] = wavelength_maxes
-<<<<<<< HEAD
             f["goniometer/R"] = rotations
             f["peaks/two_theta"] = two_theta
             f["peaks/azimuthal"] = az_phi
             f["peaks/intensity"] = intensity
             f["peaks/sigma"] = sigma
-=======
-            f["rotations"] = rotations
-            f["two_theta"] = two_theta
-            f["azimuthal"] = az_phi
-            f["intensity"] = intensity
-            f["sigma"] = sigma
-            f["goniometer_rotation"] = self.goniometer_rotation
->>>>>>> 441c1a64
             f["bank"] = bank